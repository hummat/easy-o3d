# Easy Open3D
<<<<<<< HEAD
An easy to use wrapper and utility functions and scripts for some of Open3D's registration functionality.

{% include figure.html %}
=======
Welcome to Easy Open3D (the easy-to-use wrapper around) as well as utility functions and scripts for, some of
[Open3D](http://www.open3d.org) 's registration functionality.

_Head over to the repository's [**GitHub** pages site](https://hummat.github.io/easy-o3d) for a more interactive
version of this README!_

## What is registration?
In 3D data analysis, the term _registration_ usually refers to the process of aligning two partly overlapping point
clouds such that the result is a merged version of the input. It is frequently used to obtain a 3D scan of a large scene
by stitching together several smaller parts.
In robotics however, we can use the same algorithms to register a 3D model of an object (called `source`) we want to
manipulate to the part of the 3D scan (obtained through depth sensors; called `target`) of the scene the robot operates
in to find its pose in this scene. The pose of an object consists of its rotation and translation in some coordinate
frame, typically the robots head frame, camera frame or world frame.

### A simple (yet slightly contrived) example
Say we want to find the pose of Suzanne (the blue ape head on the chair who is the Blender mascot) in this scene:

![](./tests/test_data/bop_data/obj_of_interest/train_pbr/000000/rgb/000020.png)

We are also given a 3D model of Suzanne (the `source`) and a depth image of the scene (the `target`):

![](./tests/test_data/test_data.png)

The goal is rotate and move the `source` around until it matches the position and rotation of the corresponding points
the `target`. A successful registration looks like this:

![](./tests/test_data/registration_result.png)

The `source` (red) and `target` (gray) point clouds overlap, indicating a tight alignment.

## Highlights
1. High-level wrappers around
   [global pose estimation](https://github.com/hummat/easy-o3d/blob/22f760c46450b1e6e4a595ae9d79aa6846c0cda6/easy_o3d/registration.py#L208) and
   [pose refinement](https://github.com/hummat/easy-o3d/blob/22f760c46450b1e6e4a595ae9d79aa6846c0cda6/easy_o3d/registration.py#L65).
2. Seamless and flexible
   [data loading](https://github.com/hummat/easy-o3d/blob/22f760c46450b1e6e4a595ae9d79aa6846c0cda6/easy_o3d/utils.py#L92)
   from various input formats as well as further
   [utility functionality](https://github.com/hummat/easy-o3d/blob/master/easy_o3d/utils.py).
3. Flexible, fast and easy-to-use [scripts](https://github.com/hummat/easy-o3d/tree/master/scripts) to obtain the 6D
   pose of multiple objects from multiple scenes including
   [hyperparameter optimization](https://github.com/hummat/easy-o3d/blob/master/scripts/hyperopt.py).

## Installation
The simplest way to install the package is to clone the repository to a local directory:
```commandline
git clone https://github.com/hummat/easy-o3d
```
and use Pythons package manager `pip` to install it into your current Python environment:
```commandline
pip install /path/to/easy-o3d/repository/clone
```
To use the [hyperparameter optimization script](https://github.com/hummat/easy-o3d/blob/master/scripts/hyperopt.py),
also install the optional dependency `scikit-optimize`:
```commandline
pip install /path/to/easy-o3d/repository/clone[hyper]
```
(or manually with `pip install scikit-optimize`).

Alternatively, you can install the [required packages](https://github.com/hummat/easy-o3d/blob/master/requirements.txt)
manually and directly import the code from your local clone of the repository:
```commandline
pip install /path/to/requirements.txt
```
The required packages (and their version used during development) are:
1. `numpy == 1.20.2`
2. `open3d == 0.12.0`
3. (`scikit-optimize == 0.8.1`)
```commandline
pip install numpy==1.20.2 open3d==0.12.0 scikit-optimize==0.8.1
```

## Usage
Fundamentally, there are two ways to use this project. If you only want to find the pose of some objects in some scenes,
simply throw them at the
[`registration.py`](https://github.com/hummat/easy-o3d/tree/master/scripts/registration.py) script
(and potentially run the [`hyperopt.py`](https://github.com/hummat/easy-o3d/tree/master/scripts/hyperopt.py) script to
find a suitable set of parameters).
If, on the other hand, you need more fine-grained control and want to make use of the high-level abstraction provided by
the wrapping, just import the project as you would with any other Python package.

### 1. As a Python package import
This is a simple example to showcase basic functionality. Have a look at the [`tutorial.ipynb`] Jupyter notebook for
a more in depth treatment.
```python
# Import package functionality
from easy_o3d import utils
from easy_o3d.registration import RANSAC, IterativeClosestPoint

# Load source and target data
source_path = "./tests/tests/test_data/suzanne.ply"
source = utils.eval_data(data=source_path, number_of_points=10000)

target_path = "./tests/test_data/suzanne_on_chair.ply"
target = utils.eval_data(data=target_path, number_of_points=100000)

# Prepare data
source = utils.process_point_cloud(point_cloud=source,
                                   downsample=utils.DownsampleTypes.VOXEL,
                                   downsample_factor=0.01)

_, source_feature = utils.process_point_cloud(point_cloud=source,
                                              compute_feature=True,
                                              search_param_knn=100,
                                              search_param_radius=0.05)

target = utils.process_point_cloud(point_cloud=target,
                                   downsample=utils.DownsampleTypes.VOXEL,
                                   downsample_factor=0.01)

_, target_feature = utils.process_point_cloud(point_cloud=target,
                                              compute_feature=True,
                                              search_param_knn=100,
                                              search_param_radius=0.05)

# Run initializer
ransac = RANSAC()
ransac_result = ransac.run(source=source,
                           target=target,
                           source_feature=source_feature,
                           target_feature=target_feature)

# Run refiner on initializer result and visualize result
icp = IterativeClosestPoint()
icp_result = icp.run(source=source,
                     target=target,
                     init=ransac_result.transformation,
                     draw=True,
                     overwrite_colors=True)

# Load ground truth pose data and evaluate result
gt_path = "./tests/test_data/ground_truth_pose.json"
gt_transformation = utils.get_ground_truth_pose_from_file(path_to_ground_truth_json=gt_path)
error = utils.get_transformation_error(transformation_estimate=icp_result.transformation,
                                       transformation_ground_truth=gt_transformation)
```

### 2. Stand-alone using the provided scripts
The [`registration.py`](https://github.com/hummat/easy-o3d/tree/master/scripts/registration.py) script takes
a [`registration.ini`](https://github.com/hummat/easy-o3d/tree/master/scripts/registration.ini) file as input in which
paths to source and target data as well as all registration hyperparameters are specified.
```commandline
python scripts/registration.py -c scripts/registration.ini
```

To find a suitable set of hyperparameters, the
[`hyperopt.py`](https://github.com/hummat/easy-o3d/tree/master/scripts/hyperopt.py) script can be used which takes a
[`hyperopt.ini`](https://github.com/hummat/easy-o3d/tree/master/scripts/hyperopt.ini) file as input, resembling the
[`registration.ini`](https://github.com/hummat/easy-o3d/tree/master/scripts/registration.ini) file, but specifies
ranges of values to search over, and produces a
[`registration.ini`](https://github.com/hummat/easy-o3d/tree/master/scripts/registration.ini) as output with the optimal
parameter values found during the hyperparameter search. This can in turn directly be used as input to the
[`registration.py`](https://github.com/hummat/easy-o3d/tree/master/scripts/registration.py) script.
```commandline
python scripts/hyperopt.py -c scripts/hyperopt.ini
```

## Credits
First and foremost, a huge thanks for the creators and contributors of the awesome [Open3D](http://www.open3d.org) package!
The example data used throughout this project was created with [Blender](https://www.blender.org/) and
[BlenderProc](https://github.com/DLR-RM/BlenderProc). The former being an awesome open source 3D creation software and
the latter being an equally awesome open source synthetic training data generator based on Blender targeted at machine
learning applications.
>>>>>>> e6cde545
<|MERGE_RESOLUTION|>--- conflicted
+++ resolved
@@ -1,14 +1,6 @@
 # Easy Open3D
-<<<<<<< HEAD
-An easy to use wrapper and utility functions and scripts for some of Open3D's registration functionality.
-
-{% include figure.html %}
-=======
 Welcome to Easy Open3D (the easy-to-use wrapper around) as well as utility functions and scripts for, some of
 [Open3D](http://www.open3d.org) 's registration functionality.
-
-_Head over to the repository's [**GitHub** pages site](https://hummat.github.io/easy-o3d) for a more interactive
-version of this README!_
 
 ## What is registration?
 In 3D data analysis, the term _registration_ usually refers to the process of aligning two partly overlapping point
@@ -26,12 +18,12 @@
 
 We are also given a 3D model of Suzanne (the `source`) and a depth image of the scene (the `target`):
 
-![](./tests/test_data/test_data.png)
+{% include test_data.html %}
 
-The goal is rotate and move the `source` around until it matches the position and rotation of the corresponding points
-the `target`. A successful registration looks like this:
+The goal is to rotate and move the `source` around until it matches the position and rotation of the corresponding
+points the `target`. A successful registration looks like this:
 
-![](./tests/test_data/registration_result.png)
+{% include registration_result.html %}
 
 The `source` (red) and `target` (gray) point clouds overlap, indicating a tight alignment.
 
@@ -166,5 +158,4 @@
 The example data used throughout this project was created with [Blender](https://www.blender.org/) and
 [BlenderProc](https://github.com/DLR-RM/BlenderProc). The former being an awesome open source 3D creation software and
 the latter being an equally awesome open source synthetic training data generator based on Blender targeted at machine
-learning applications.
->>>>>>> e6cde545
+learning applications.